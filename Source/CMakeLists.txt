--- conflicted
+++ resolved
@@ -136,7 +136,6 @@
     PRIVATE spirv-cross-glsl
 )
 
-<<<<<<< HEAD
 if (SDK_NAME MATCHES "iphoneos")
     target_link_libraries(VEZ
         PRIVATE "-framework Metal"
@@ -147,10 +146,7 @@
     )
 endif()
 
-if(NOT WIN32)
-=======
 if(NOT WIN32 AND NOT ANDROID)
->>>>>>> d062fc70
     target_link_libraries(VEZ
         PRIVATE dl
         PRIVATE pthread
